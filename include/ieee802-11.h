--- conflicted
+++ resolved
@@ -42,7 +42,7 @@
          * \brief Broadcast hardware address.
          */
         static const uint8_t *BROADCAST;
-         
+
         /**
          * \brief Enum for the different types of 802.11 frames.
          *
@@ -557,7 +557,7 @@
 
         } __attribute__((__packed__));
         private:
-        
+
         IEEE802_11(const ieee80211_header *header_ptr);
 
         void write_serialization(uint8_t *buffer, uint32_t total_sz, const PDU *parent);
@@ -675,7 +675,7 @@
 
 
     };
-    
+
         /**
      * \brief Class that models the RSN information structure.
      */
@@ -690,7 +690,7 @@
             CCMP    = 0x04ac0f00,
             WEP_104 = 0x05ac0f00
         };
-        
+
         /**
          * \brief Enum that represents the different akm suites.
          */
@@ -698,42 +698,42 @@
             PMKSA = 0x01ac0f00,
             PSK   = 0x02ac0f00
         };
-        
+
         /**
          * \brief Creates an instance of RSNInformation.
-         * 
+         *
          * By default, the version is set to 1.
          */
         RSNInformation();
-        
+
         /**
          * \brief Helper function to create a WPA2-PSK RSNInformation
          * \return An instance RSNInformation which contains information
          * for a WPA2-PSK AP.
          */
         static RSNInformation wpa2_psk();
-        
+
         /**
          * \brief Adds a pairwise cypher suite.
          * \param cypher The pairwise cypher suite to be added.
          */
         void add_pairwise_cypher(CypherSuites cypher);
-        
+
         /**
          * \brief Adds a akm suite.
          * \param akm The akm suite to be added.
          */
         void add_akm_cypher(AKMSuites akm);
-        
+
         /**
          * \brief Sets the group suite cypher.
          * \param group The group suite cypher to be set.
          */
         void group_suite(CypherSuites group);
-        
+
         /**
          * \brief Serializes this object.
-         * \param size Output parameter which will contain the size of 
+         * \param size Output parameter which will contain the size of
          * the allocated buffer.
          * \return The result of the serialization. This pointer should
          * be free'd using operator delete[].
@@ -1042,10 +1042,10 @@
          * \param new_channel The new channel to be set.
          */
         void channel(uint8_t new_channel);
-        
+
         /**
          * \brief Helper method to set the RSN information option.
-         * 
+         *
          */
         void rsn_information(const RSNInformation& info);
 
@@ -1069,7 +1069,6 @@
         uint32_t write_fixed_parameters(uint8_t *buffer, uint32_t total_sz);
 
     };
-<<<<<<< HEAD
 
     /**
      * \brief Class representing a Disassociation frame in the IEEE 802.11 Protocol.
@@ -1132,8 +1131,6 @@
 
     };
 
-=======
->>>>>>> 7ccae0c9
 }
 
 #endif